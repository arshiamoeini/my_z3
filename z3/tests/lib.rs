--- conflicted
+++ resolved
@@ -618,19 +618,8 @@
     let y = ast::Int::new_const(&ctx, "y");
     
     let solver = Solver::new(&ctx);
-<<<<<<< HEAD
-    
-    solver.assert(
-        &x._eq(
-            &fac.apply(&[&ast::Int::from_i64(&ctx, 4).into()])
-                .as_int()
-                .unwrap(),
-        ),
-    );
-=======
 
     solver.assert(&x._eq(&fac.apply(&[&ast::Int::from_i64(&ctx, 4)]).as_int().unwrap()));
->>>>>>> 18a5efd2
     solver.assert(&y._eq(&ast::Int::mul(&ctx, &[&ast::Int::from_i64(&ctx, 5), &x])));
     solver.assert(&y._eq(&fac.apply(&[&ast::Int::from_i64(&ctx, 5)]).as_int().unwrap()));
     solver.assert(&y._eq(&ast::Int::from_i64(&ctx, 120)));
