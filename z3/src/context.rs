--- conflicted
+++ resolved
@@ -1,8 +1,4 @@
 use std::ffi::CString;
-<<<<<<< HEAD
-
-=======
->>>>>>> 18a5efd2
 use z3_sys::*;
 use Config;
 use Context;
@@ -36,24 +32,6 @@
     pub fn handle(&self) -> ContextHandle {
         ContextHandle { ctx: self }
     }
-<<<<<<< HEAD
-    
-    /**
-       Parse a `sentence` in SMT 2.0 format.
-
-    The function takes five arguments:
-    - `sentence`: a string slice or vector of bytes representing the input sentence in SMT 2.0 format.
-    - `sort_names`: a slice of string slices representing the names of sorts used in the sentence.
-    - `sorts`: a slice of references to `Sort` objects representing the sorts used in the sentence.
-    - `decl_names`: a slice of string slices representing the names of declarations used in the sentence.
-    - `decls`: a slice of references to `FuncDecl` objects representing the function declarations used in the sentence.
-    # Examples
-    ```
-    # use z3::{ast, Config, Context, FuncDecl, Sort}; 
-    # use z3::ast::Ast;
-     let cfg = Config::new();
-     let ctx = Context::new(&cfg);
-=======
 
     /// Update a global parameter.
     ///
@@ -76,8 +54,22 @@
     pub fn update_bool_param_value(&mut self, k: &str, v: bool) {
         self.update_param_value(k, if v { "true" } else { "false" })
     }
-}
->>>>>>> 18a5efd2
+    
+    /**
+       Parse a `sentence` in SMT 2.0 format.
+
+    The function takes five arguments:
+    - `sentence`: a string slice or vector of bytes representing the input sentence in SMT 2.0 format.
+    - `sort_names`: a slice of string slices representing the names of sorts used in the sentence.
+    - `sorts`: a slice of references to `Sort` objects representing the sorts used in the sentence.
+    - `decl_names`: a slice of string slices representing the names of declarations used in the sentence.
+    - `decls`: a slice of references to `FuncDecl` objects representing the function declarations used in the sentence.
+    # Examples
+    ```
+    # use z3::{ast, Config, Context, FuncDecl, Sort}; 
+    # use z3::ast::Ast;
+     let cfg = Config::new();
+     let ctx = Context::new(&cfg);
 
      let x = ast::Int::fresh_const(&ctx, "x");
      let y = ast::Int::fresh_const(&ctx, "y");
